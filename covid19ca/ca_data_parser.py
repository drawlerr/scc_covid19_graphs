--- conflicted
+++ resolved
@@ -13,44 +13,8 @@
     pass
 
 
-<<<<<<< HEAD
 def get_county_data(counties):
     dfs = []
-=======
-def filter_by_selected_counties(rows, counties):
-    filtered_rows = []
-    counties_set = set(counties)
-    for row in rows:
-        if not row['fips']:
-            # hack for nytimes data which makes a virtual "new york city" county
-            if row['county'] == NYC_COUNTY:
-                row['fips'] = NYC_FIPS
-            else:
-                continue
-        if int(row['fips']) in counties_set:
-            filtered_rows.append(row)
-    return filtered_rows
-
-
-def get_county_data_from_csv(counties):
-    with open('us-counties.csv', 'r') as f:
-        reader = csv.DictReader(f)
-        return filter_by_selected_counties(reader, counties)
-
-
-def parsedate(dstr):
-    return datetime.datetime.strptime(dstr, "%Y-%m-%d")
-
-
-def get_date_range(county_info):
-    date_set = set()
-    for row in county_info:
-        date_set.add(parsedate(row["date"]))
-    return sorted(date_set)
-
-
-def create_count_csv(counties, covid_info, date_set):
->>>>>>> 70b0e8d3
     for fips in counties:
         df = us_counties[us_counties['fips'] == fips]
         if df.empty:
